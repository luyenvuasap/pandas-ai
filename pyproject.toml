--- conflicted
+++ resolved
@@ -1,12 +1,7 @@
 [tool.poetry]
 name = "pandasai"
-<<<<<<< HEAD
 version = "3.0.0a3"
 description = "Chat with your database (SQL, CSV, pandas, mongodb, noSQL, etc). PandasAI makes data analysis conversational using LLMs (GPT 3.5 / 4, Anthropic, VertexAI) and RAG."
-=======
-version = "2.3.0"
-description = "Chat with your database (SQL, CSV, pandas, polars, mongodb, noSQL, etc). PandasAI makes data analysis conversational using LLMs (GPT 3.5 / 4, Anthropic, VertexAI) and RAG."
->>>>>>> 0aaa18d2
 authors = ["Gabriele Venturi"]
 license = "MIT"
 readme = "README.md"
@@ -54,12 +49,9 @@
 cx-Oracle = { version = "^8.3.0", optional = true }
 sentence-transformers = {version = "^2.3.0", optional = true}
 sqlglot = {extras = ["rs"], version = "^25.0.3"}
-<<<<<<< HEAD
 transformers = "^4.45.2"
-=======
 pymilvus = {version = "^2.4.6", optional = true}
 milvus-model = {version = "^0.2.7", optional = true}
->>>>>>> 0aaa18d2
 
 [tool.poetry.group.dev]
 optional = true
@@ -95,14 +87,11 @@
 bedrock = ["boto3"]
 flask = ["flask"]
 ibm-watsonx-ai = ["ibm-watsonx-ai"]
-<<<<<<< HEAD
 chromadb = ["pandasai-chromadb"]
 lancedb = ["pandasai-lancedb"]
 pinecone = ["pandasai-pinecone"]
 qdrant = ["pandasai-qdrant"]
-=======
 milvus = ["pymilvus", "milvus-model"]
->>>>>>> 0aaa18d2
 
 [tool.poetry.group.docs]
 optional = true
