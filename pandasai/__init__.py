# -*- coding: utf-8 -*-
"""
PandasAI is a wrapper around a LLM to make dataframes conversational
"""

import os
<<<<<<< HEAD
from io import BytesIO
from typing import Hashable, List, Optional, Union
from zipfile import ZipFile
=======
from typing import List, Optional, Union
>>>>>>> 7d7411e3

import pandas as pd

from pandasai.config import APIKeyManager, ConfigManager
from pandasai.data_loader.semantic_layer_schema import (
    Column,
    Relation,
    SemanticLayerSchema,
    Source,
    Transformation,
)
from pandasai.exceptions import DatasetNotFound, InvalidConfigError
from pandasai.helpers.path import (
    find_project_root,
    get_validated_dataset_path,
    transform_dash_to_underscore,
)
from pandasai.sandbox.sandbox import Sandbox

from .agent import Agent
from .data_loader.loader import DatasetLoader
from .data_loader.semantic_layer_schema import (
    Column,
)
from .dataframe import DataFrame, VirtualDataFrame
from .helpers.path import get_table_name_from_path
from .helpers.sql_sanitizer import (
    sanitize_sql_table_name,
    sanitize_sql_table_name_lowercase,
)
from .smart_dataframe import SmartDataframe
from .smart_datalake import SmartDatalake


def create(
    path: str,
    df: Optional[DataFrame] = None,
    description: Optional[str] = None,
    columns: Optional[List[dict]] = None,
    source: Optional[dict] = None,
    relations: Optional[List[dict]] = None,
    view: bool = False,
    group_by: Optional[List[str]] = None,
    transformations: Optional[List[dict]] = None,
) -> Union[DataFrame, VirtualDataFrame]:
    """
    Creates a new dataset at the specified path with optional metadata, schema,
    and data source configurations.

    Args:
        path (str): Path in the format 'organization/dataset'. Specifies the location
            where the dataset should be created. The organization and dataset names
            must be lowercase, with hyphens instead of spaces.
        df (DataFrame, optional): The DataFrame containing the data to save. If not
            provided, a connector must be specified to define the dataset source.
        description (str, optional): A textual description of the dataset. Defaults
            to None.
        columns (List[dict], optional): A list of dictionaries defining the column schema.
            Each dictionary should include keys such as 'name', 'type', and optionally
            'description' to describe individual columns. If not provided, the schema
            will be inferred from the DataFrame or connector.
        source (dict, optional): A dictionary specifying the data source configuration.
            Required if `df` is not provided. The connector may include keys like 'type',
            'table', or 'view' to define the data source type and structure.
        relations (dict, optional): A dictionary specifying relationships between tables
            when the dataset is created as a view. Each relationship should be defined
            using keys such as 'type', 'source', and 'target'.
        view (bool, optional): If True, the dataset will be created as a view instead
        group_by (List[str], optional): A list of column names to use for grouping in SQL
            queries. Each column name should correspond to a non-aggregated column in the
            dataset. Aggregated columns (those with expressions) cannot be included in
            group_by.
        transformations (List[dict], optional): A list of transformation dictionaries

    Returns:
        Union[DataFrame, VirtualDataFrame]: The created dataset object. This may be
        a physical DataFrame if data is saved locally, or a VirtualDataFrame if
        defined using a connector or relations.

    Raises:
        ValueError: If the `path` format is invalid, the organization or dataset
            name contains unsupported characters, or a dataset already exists at
            the specified path.
        InvalidConfigError: If neither `df` nor a valid `source` is provided.

    Examples:
        >>> # Create a simple dataset
        >>> create(
        ...     path="my-org/my-dataset",
        ...     df=my_dataframe,
        ...     description="This is a sample dataset.",
        ...     columns=[
        ...         {"name": "id", "type": "integer", "description": "Primary key"},
        ...         {"name": "name", "type": "string", "description": "Name of the item"},
        ...     ],
        ... )
        Dataset saved successfully to path: datasets/my-org/my-dataset

        >>> # Create a dataset with transformations and group by
        >>> create(
        ...     path="my-org/sales",
        ...     df=sales_df,
        ...     description="Sales data with transformations",
        ...     columns=[
        ...         {"name": "category", "type": "string", "description": "Product category"},
        ...         {"name": "region", "type": "string", "description": "Sales region"},
        ...         {"name": "amount", "type": "float", "expression": "sum(amount)", "alias": "total_sales"},
        ...         {"name": "quantity", "type": "integer", "expression": "avg(quantity)", "alias": "avg_quantity"},
        ...     ],
        ...     transformations=[
        ...         {
        ...             "type": "fill_na",
        ...             "params": {"column": "amount", "value": 0}
        ...         },
        ...         {
        ...             "type": "map_values",
        ...             "params": {
        ...                 "column": "category",
        ...                 "mapping": {"A": "Premium", "B": "Standard", "C": "Basic"}
        ...             }
        ...         }
        ...     ],
        ...     group_by=["category", "region"],
        ... )
        Dataset saved successfully to path: datasets/my-org/sales
    """
    if df is not None and not isinstance(df, DataFrame):
        raise ValueError("df must be a PandasAI DataFrame")

    org_name, dataset_name = get_validated_dataset_path(path)
    underscore_dataset_name = transform_dash_to_underscore(dataset_name)
    dataset_directory = str(os.path.join(org_name, dataset_name))

    schema_path = os.path.join(dataset_directory, "schema.yaml")
    parquet_file_path = os.path.join(dataset_directory, "data.parquet")

    file_manager = config.get().file_manager
    # Check if dataset already exists
    if file_manager.exists(dataset_directory) and file_manager.exists(schema_path):
        raise ValueError(f"Dataset already exists at path: {path}")

    file_manager.mkdir(dataset_directory)

    if df is None and source is None and not view:
        raise InvalidConfigError(
            "Please provide either a DataFrame, a Source or a View"
        )

    # Parse transformations if provided
    parsed_transformations = (
        [Transformation(**t) for t in transformations] if transformations else None
    )
    parsed_columns = [Column(**column) for column in columns] if columns else None

    if df is not None:
        schema = df.schema
        schema.name = underscore_dataset_name
        schema.transformations = parsed_transformations
        if (
            parsed_columns
        ):  # if no columns are passed it automatically parse the columns from the df
            schema.columns = parsed_columns
        if group_by is not None:
            schema.group_by = group_by
        SemanticLayerSchema.model_validate(schema)
        parquet_file_path_abs_path = file_manager.abs_path(parquet_file_path)
        df.to_parquet(parquet_file_path_abs_path, index=False)
    elif view:
        _relation = [Relation(**relation) for relation in relations or ()]
        schema: SemanticLayerSchema = SemanticLayerSchema(
            name=underscore_dataset_name,
            relations=_relation,
            view=True,
            columns=parsed_columns,
            group_by=group_by,
            transformations=parsed_transformations,
        )
    elif source.get("table"):
        schema: SemanticLayerSchema = SemanticLayerSchema(
            name=underscore_dataset_name,
            source=Source(**source),
            columns=parsed_columns,
            group_by=group_by,
            transformations=parsed_transformations,
        )

    schema.description = description or schema.description

    file_manager.write(schema_path, schema.to_yaml())

    print(f"Dataset saved successfully to path: {dataset_directory}")

    schema.name = sanitize_sql_table_name(schema.name)
    loader = DatasetLoader.create_loader_from_schema(schema, path)
    return loader.load()


# Global variable to store the current agent
_current_agent = None

config = ConfigManager()

api_key = APIKeyManager()


def chat(query: str, *dataframes: DataFrame, sandbox: Optional[Sandbox] = None):
    """
    Start a new chat interaction with the assistant on Dataframe(s).

    Args:
        query (str): The query to run against the dataframes.
        *dataframes: Variable number of dataframes to query.
        sandbox (Sandbox, optional): The sandbox to execute code securely.

    Returns:
        The result of the query.
    """
    global _current_agent
    if not dataframes:
        raise ValueError("At least one dataframe must be provided.")

    _current_agent = Agent(list(dataframes), sandbox=sandbox)
    return _current_agent.chat(query)


def follow_up(query: str):
    """
    Continue the existing chat interaction with the assistant on Dataframe(s).

    Args:
        query (str): The follow-up query to run.

    Returns:
        The result of the query.
    """
    global _current_agent

    if _current_agent is None:
        raise ValueError(
            "No existing conversation. Please use chat() to start a new conversation."
        )

    return _current_agent.follow_up(query)


def load(dataset_path: str) -> DataFrame:
    """
    Load data based on the provided dataset path.

    Args:
        dataset_path (str): Path in the format 'organization/dataset_name'.

    Returns:
        DataFrame: A new PandasAI DataFrame instance with loaded data.
    """

    # Validate the dataset path
    get_validated_dataset_path(dataset_path)

    dataset_full_path = os.path.join(find_project_root(), "datasets", dataset_path)

    local_dataset_exists = os.path.exists(dataset_full_path)

    if not local_dataset_exists:
        raise DatasetNotFound("Dataset not found!")

    loader = DatasetLoader.create_loader_from_path(dataset_path)
    df = loader.load()

    message = (
        "Dataset loaded successfully."
        if local_dataset_exists
        else "Dataset fetched successfully from the remote server."
    )
    # Printed to display info to the user
    print(message)

    return df


def read_csv(filepath: Union[str, BytesIO]) -> DataFrame:
    data = pd.read_csv(filepath)
    table = get_table_name_from_path(filepath)
    return DataFrame(data, _table_name=table)


def read_excel(
    filepath: Union[str, BytesIO],
    sheet_name: Union[str, int, list[Union[str, int]], None] = 0,
) -> dict[Hashable, DataFrame] | DataFrame:
    data = pd.read_excel(filepath, sheet_name=sheet_name)

    if isinstance(data, pd.DataFrame):
        table = get_table_name_from_path(filepath)
        return DataFrame(data, _table_name=table)

    return {
        k: DataFrame(
            v,
            _table_name=sanitize_sql_table_name_lowercase(
                f"{get_table_name_from_path(filepath)}_{k}"
            ),
        )
        for k, v in data.items()
    }


__all__ = [
    "Agent",
    "DataFrame",
    "VirtualDataFrame",
    "pandas",
    "chat",
    "follow_up",
    "load",
    # Deprecated
    "SmartDataframe",
    "SmartDatalake",
]<|MERGE_RESOLUTION|>--- conflicted
+++ resolved
@@ -4,13 +4,8 @@
 """
 
 import os
-<<<<<<< HEAD
 from io import BytesIO
 from typing import Hashable, List, Optional, Union
-from zipfile import ZipFile
-=======
-from typing import List, Optional, Union
->>>>>>> 7d7411e3
 
 import pandas as pd
 
