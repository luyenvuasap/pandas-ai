<<<<<<< HEAD
from pandasai.prompts.base import AbstractPrompt

=======
from __future__ import annotations
from typing import TYPE_CHECKING

from pandasai.prompts.base import BasePrompt
>>>>>>> 10e644f7
from .base import LLM

if TYPE_CHECKING:
    from pandasai.pipelines.pipeline_context import PipelineContext

"""Langchain LLM 

This module is to run LLM using LangChain framework.

Example:
    Use below example to call LLM
    >>> from pandasai.llm.langchain import LangchainLLm
"""


class LangchainLLM(LLM):
    """
    Class to wrap Langchain LLMs and make PandasAI interoperable
    with LangChain.
    """

    langchain_llm = None

    def __init__(self, langchain_llm):
        self.langchain_llm = langchain_llm

    def call(self, instruction: BasePrompt, context: PipelineContext = None) -> str:
        prompt = instruction.to_string()
        memory = context.memory if context else None
        prompt = self.prepend_system_prompt(prompt, memory)
        self.last_prompt = prompt
        return self.langchain_llm.predict(prompt)

    @staticmethod
    def is_langchain_llm(llm: LLM) -> bool:
        return hasattr(llm, "_llm_type")

    @property
    def type(self) -> str:
        return f"langchain_{self.langchain_llm._llm_type}"<|MERGE_RESOLUTION|>--- conflicted
+++ resolved
@@ -1,12 +1,7 @@
-<<<<<<< HEAD
-from pandasai.prompts.base import AbstractPrompt
-
-=======
 from __future__ import annotations
 from typing import TYPE_CHECKING
 
 from pandasai.prompts.base import BasePrompt
->>>>>>> 10e644f7
 from .base import LLM
 
 if TYPE_CHECKING:
