--- conflicted
+++ resolved
@@ -3,12 +3,7 @@
 import os
 
 import pandas as pd
-<<<<<<< HEAD
-
-from pandasai import SmartDataframe
-=======
 from pandasai import Agent
->>>>>>> 10e644f7
 from pandasai.llm import GoogleVertexAI
 
 df = pd.read_csv("examples/data/Loan payments data.csv")
