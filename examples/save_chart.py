"""Example of using PandasAI to generate and save a chart from a Pandas DataFrame"""

import pandas as pd
import os
from data.sample_dataframe import dataframe

from pandasai import SmartDataframe
from pandasai.llm import OpenAI
from pandasai.helpers import path

df = pd.DataFrame(dataframe)

llm = OpenAI()

<<<<<<< HEAD
user_defined_path = os.getcwd()
df = SmartDataframe(
=======
try:
    user_defined_path = path.find_project_root()
except ValueError:
    user_defined_path = os.getcwd()
pandas_ai = PandasAI(
    llm, save_charts=True, save_charts_path=user_defined_path, verbose=True
)
response = pandas_ai(
>>>>>>> a520f567
    df,
    config={
        "llm": llm,
        "save_charts_path": user_defined_path,
        "save_charts": True,
        "verbose": True,
    },
)
response = df.chat(
    "Plot the histogram of countries showing for each the gpd,"
    " using different colors for each bar",
)
# Output: check out $pwd/exports/charts/{hashid}/chart.png<|MERGE_RESOLUTION|>--- conflicted
+++ resolved
@@ -12,20 +12,11 @@
 
 llm = OpenAI()
 
-<<<<<<< HEAD
-user_defined_path = os.getcwd()
-df = SmartDataframe(
-=======
 try:
     user_defined_path = path.find_project_root()
 except ValueError:
     user_defined_path = os.getcwd()
-pandas_ai = PandasAI(
-    llm, save_charts=True, save_charts_path=user_defined_path, verbose=True
-)
-response = pandas_ai(
->>>>>>> a520f567
-    df,
+df = SmartDataframe(
     config={
         "llm": llm,
         "save_charts_path": user_defined_path,
